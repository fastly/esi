# esi

A barebones Rust implementation of Edge Side Includes. Compatible with Fastly Compute@Edge via the [`esi_fastly`](https://docs.rs/esi_fastly) crate.

The goal is to fully implement the [ESI Language Specification 1.0](https://www.w3.org/TR/esi-lang/).

The main branch of this repository was a proof of concept to show that ESI is possible at the edge. This branch aims to be a more robust
implementation, capable of request and response streaming. The API will likely change as this becomes possible.

## Supported Tags

- `<esi:include>` (+ `alt`, `onerror="continue"`)
- `<esi:comment>`
- `<esi:remove>`

## Usage

<<<<<<< HEAD
### Compute@Edge

The [`esi_fastly`](https://docs.rs/esi_fastly) crate provides an implementation of an `ExecutionContext` that will automatically pass requests to backends matching the request hostname. Make sure to create a backend for every host that your application will serve.

#### Cargo.toml

```toml
[dependencies]
esi = "^0.1"
esi_fastly = "^0.1"
```

#### src/main.rs

```rust
use fastly::{Error, Request, Response};
use esi_fastly::process_esi;

#[fastly::main]
fn main(req: Request) -> Result<Response, Error> {
    // Send request to backend.
    let beresp = req.send("backend")?;

    // Process and execute ESI tags within the response body.
    // Make sure you have backends defined for any included hosts.
    // Their names should match the hostname, e.g. "developer.fastly.com"
    let result = process_esi(req, beresp, esi::Configuration::default())?;

    // Return the updated response to the client.
    Ok(result)
}
```


### Standalone Rust

To use the [`esi`](https://docs.rs/esi) crate without a third-party `ExecutionContext`, you will have to implement one yourself. The example below shows a basic execution context with a request handler that uses the `reqwest` crate.

#### Cargo.toml

```toml
[dependencies]
esi = "^0.1"
```

#### src/main.rs

```rust
pub struct ReqwestHandler;

impl esi::ExecutionContext for ReqwestHandler {
    fn send_request(&self, url: &str) -> Result<String, esi::Error> {
        match reqwest::blocking::get(url) {
            Ok(resp) => Ok(resp.text().unwrap()),
            Err(err) => Err(esi::Error::from_message(&format!("{:?}", err)))
        }
    }
}
```


```rust
use esi::transform_esi_string;

let exec_context = ReqwestHandler {};

let response_body = send_request_to_backend();

match transform_esi_string(response_body, &exec_context, esi::Configuration::default()) {
    Ok(body) => send_body_to_client(body),
    Err(err) => panic!()
}
```
=======
Changing soon.
>>>>>>> eb5f10ed

## License

The source and documentation for this project are released under the [MIT License](LICENSE).<|MERGE_RESOLUTION|>--- conflicted
+++ resolved
@@ -15,83 +15,7 @@
 
 ## Usage
 
-<<<<<<< HEAD
-### Compute@Edge
-
-The [`esi_fastly`](https://docs.rs/esi_fastly) crate provides an implementation of an `ExecutionContext` that will automatically pass requests to backends matching the request hostname. Make sure to create a backend for every host that your application will serve.
-
-#### Cargo.toml
-
-```toml
-[dependencies]
-esi = "^0.1"
-esi_fastly = "^0.1"
-```
-
-#### src/main.rs
-
-```rust
-use fastly::{Error, Request, Response};
-use esi_fastly::process_esi;
-
-#[fastly::main]
-fn main(req: Request) -> Result<Response, Error> {
-    // Send request to backend.
-    let beresp = req.send("backend")?;
-
-    // Process and execute ESI tags within the response body.
-    // Make sure you have backends defined for any included hosts.
-    // Their names should match the hostname, e.g. "developer.fastly.com"
-    let result = process_esi(req, beresp, esi::Configuration::default())?;
-
-    // Return the updated response to the client.
-    Ok(result)
-}
-```
-
-
-### Standalone Rust
-
-To use the [`esi`](https://docs.rs/esi) crate without a third-party `ExecutionContext`, you will have to implement one yourself. The example below shows a basic execution context with a request handler that uses the `reqwest` crate.
-
-#### Cargo.toml
-
-```toml
-[dependencies]
-esi = "^0.1"
-```
-
-#### src/main.rs
-
-```rust
-pub struct ReqwestHandler;
-
-impl esi::ExecutionContext for ReqwestHandler {
-    fn send_request(&self, url: &str) -> Result<String, esi::Error> {
-        match reqwest::blocking::get(url) {
-            Ok(resp) => Ok(resp.text().unwrap()),
-            Err(err) => Err(esi::Error::from_message(&format!("{:?}", err)))
-        }
-    }
-}
-```
-
-
-```rust
-use esi::transform_esi_string;
-
-let exec_context = ReqwestHandler {};
-
-let response_body = send_request_to_backend();
-
-match transform_esi_string(response_body, &exec_context, esi::Configuration::default()) {
-    Ok(body) => send_body_to_client(body),
-    Err(err) => panic!()
-}
-```
-=======
-Changing soon.
->>>>>>> eb5f10ed
+Up-to-date docs coming soon.
 
 ## License
 
